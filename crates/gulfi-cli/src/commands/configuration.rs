use std::{
    fs::{DirBuilder, File, OpenOptions, read_to_string},
    io::{BufRead as _, BufReader, Read, Write},
    path::Path,
};

use crate::CliError;

<<<<<<< HEAD
const CONFIG_TEMPLATE: &'static str = r#"
=======
const CONFIG_TEMPLATE: &str = r#"
>>>>>>> 82369881
# Application Configuration
app_settings:
    name: "MyApp"
    port: "3000"
    host: "127.0.0.1"
    meta_file_path: "./meta.json"
embedding_provider:
    endpoint_url: "https://api.openai.com/v1/embeddings"
    auth_token: "your-secret-token-here"
db_settings:
    pool_size: "10"
    db_path: "./gulfi.db"
tracer_provider:
    service_name: my-app
    protocol: HttpBinary
    api_key "secret-api-key"
    endpoint: "endpoint"
"#;

pub fn create_config_template() -> Result<(), CliError> {
    let config_path = "configuration/config.yml";
    let config_entry = "/configuration";

    if Path::new(config_path).exists() {
        let contents = read_to_string(config_path).expect("File should be present");

        if !contents.trim().is_empty() {
            eprintln!("Config file already exists and it's not empty.");
            return Ok(());
        }
    }

    DirBuilder::new().recursive(true).create("configuration")?;

    let mut file = OpenOptions::new()
        .write(true)
        .create(true)
        .truncate(true)
        .open(config_path)?;
    file.write_all(CONFIG_TEMPLATE.as_bytes())?;

    if Path::new(".git").exists() {
        if Path::new(".gitignore").exists() {
            let gitignore_file = File::open(".gitignore")?;
            let reader = BufReader::new(gitignore_file);
            let mut found_config_entry = false;

            for line in reader.lines() {
                let line = line?;
                if line.trim() == config_entry {
                    found_config_entry = true;
                    break;
                }
            }

            if found_config_entry {
                println!("ℹ️  /configuration already set in .gitignore");
            } else {
                let mut gitignore_file = OpenOptions::new().append(true).open(".gitignore")?;
                let mut contents = String::new();

                File::open(".gitignore")?.read_to_string(&mut contents)?;
                if !contents.ends_with('\n') && !contents.is_empty() {
                    writeln!(gitignore_file)?;
                }

                writeln!(gitignore_file, "{config_entry}")?;
                println!("✅ Added /configuration .gitignore");
            }
        } else {
            let mut gitignore_file = File::create(".gitignore")?;
            writeln!(gitignore_file, "{config_entry}")?;
            println!("✅ Created .gitignore with /configuration entry");
        }
    } else {
        println!("ℹ️  Not a Git repository - skipping .gitignore creation");
    }

    println!("✅ config.yml created successfully!");
    Ok(())
}<|MERGE_RESOLUTION|>--- conflicted
+++ resolved
@@ -6,11 +6,7 @@
 
 use crate::CliError;
 
-<<<<<<< HEAD
-const CONFIG_TEMPLATE: &'static str = r#"
-=======
 const CONFIG_TEMPLATE: &str = r#"
->>>>>>> 82369881
 # Application Configuration
 app_settings:
     name: "MyApp"
