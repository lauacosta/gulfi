version: 2.1

orbs:
<<<<<<< HEAD
  shadesmar: shadesmar/rust@1.1.0
  node: circleci/node@7.1.0
=======
  shadesmar: shadesmar/rust@1.0.1
  slack: circleci/slack@5.1.1
>>>>>>> c6a400a7

workflows:
  version: 2
  build_and_test:
    jobs:
      - check:
          name: "Run cargo clippy"
          context: [aws,slack]
      - test:
          name: "Run tests"
          context: [aws,slack]
      - udeps:
<<<<<<< HEAD
          context: [aws]
      - deny:
          context: [aws]
      - build

      - update_taiga:
          context: [taiga]
          requires:
            - check
            - test
            - udeps
            - deny
            - build 
=======
          name: "Run cargo-udeps"
          context: [aws,slack]
>>>>>>> c6a400a7

jobs:
  check:
    executor: shadesmar/rust
    steps:
      - checkout
      - shadesmar/with_rust:
          steps:
            - run: |
                just check

      - slack/notify:
          event: fail
          template: basic_fail_1

  test:
    executor: shadesmar/rust
    steps:
      - checkout
      - shadesmar/with_rust:
          steps:
            - run: |
                just test

      - slack/notify:
          event: fail
          template: basic_fail_1

  udeps:
    executor: shadesmar/rust
    steps:
      - checkout
      - shadesmar/with_rust:
          steps:
            - run: |
                just udeps

<<<<<<< HEAD
  deny:
    executor: shadesmar/rust
    steps:
      - checkout
      - shadesmar/with_rust:
          steps:
            - run: |
                just deny

  build:
    docker:
      - image: cimg/base:stable
    steps:
      - checkout
      - node/install:
          install-pnpm: true

      - run:
          name: generando .lockfile
          command: cd crates/gulfi-server/ui/ && pnpm install

      - run:
          name: build
          command: cd crates/gulfi-server/ui/ && pnpm build

  update_taiga:
    executor: shadesmar/rust
    steps:
      - checkout
      - shadesmar/sync_with_taiga:
          project_name: Gulfi
=======
      - slack/notify:
          event: fail
          template: basic_fail_1
>>>>>>> c6a400a7
<|MERGE_RESOLUTION|>--- conflicted
+++ resolved
@@ -1,13 +1,9 @@
 version: 2.1
 
 orbs:
-<<<<<<< HEAD
   shadesmar: shadesmar/rust@1.1.0
   node: circleci/node@7.1.0
-=======
-  shadesmar: shadesmar/rust@1.0.1
   slack: circleci/slack@5.1.1
->>>>>>> c6a400a7
 
 workflows:
   version: 2
@@ -20,24 +16,19 @@
           name: "Run tests"
           context: [aws,slack]
       - udeps:
-<<<<<<< HEAD
-          context: [aws]
+          name: "Run cargo-udeps"
+          context: [aws,slack]
       - deny:
-          context: [aws]
+          context: [aws, slack]
       - build
-
       - update_taiga:
-          context: [taiga]
+          context: [taiga, slack]
           requires:
             - check
             - test
             - udeps
             - deny
             - build 
-=======
-          name: "Run cargo-udeps"
-          context: [aws,slack]
->>>>>>> c6a400a7
 
 jobs:
   check:
@@ -74,8 +65,11 @@
           steps:
             - run: |
                 just udeps
-
-<<<<<<< HEAD
+                
+     - slack/notify:
+          event: fail
+          template: basic_fail_1
+          
   deny:
     executor: shadesmar/rust
     steps:
@@ -84,6 +78,10 @@
           steps:
             - run: |
                 just deny
+                
+     - slack/notify:
+          event: fail
+          template: basic_fail_1
 
   build:
     docker:
@@ -100,6 +98,10 @@
       - run:
           name: build
           command: cd crates/gulfi-server/ui/ && pnpm build
+      
+     - slack/notify:
+          event: fail
+          template: basic_fail_1
 
   update_taiga:
     executor: shadesmar/rust
@@ -107,8 +109,7 @@
       - checkout
       - shadesmar/sync_with_taiga:
           project_name: Gulfi
-=======
+          
       - slack/notify:
           event: fail
           template: basic_fail_1
->>>>>>> c6a400a7
